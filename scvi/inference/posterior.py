--- conflicted
+++ resolved
@@ -375,6 +375,7 @@
             Only makes sense when sample_pairs=True
         :return: change Posterior aggregated of shape (n_samples, n_genes)
         """
+
         def lfc(x, y):
             return np.log2(x) - np.log2(y)
 
@@ -550,13 +551,8 @@
         :param batchid1: List of batch ids for which you want to perform DE Analysis for
             subpopulation 1. By default, all ids are taken into account
         :param batchid2: List of batch ids for which you want to perform DE Analysis for
-<<<<<<< HEAD
-        subpopulation 2. By default, all ids are taken into account
-        :param genes: Names of genes for which Bayes factors will be computed
-=======
             subpopulation 2. By default, all ids are taken into account
         :param genes: list Names of genes for which Bayes factors will be computed
->>>>>>> 6ab6aec7
         :param n_samples: Number of times the posterior will be sampled for each pop
         :param sample_pairs: Activates step 2 described above.
             Simply formulated, pairs obtained from posterior sampling (when calling
@@ -576,6 +572,8 @@
         px_scale2 = self.sample_scale_from_batch(
             selection=idx2, batchid=batchid2, n_samples=n_samples, genes=genes
         )
+        px_scale_mean1 = px_scale1.mean(axis=0)
+        px_scale_mean2 = px_scale2.mean(axis=0)
         px_scale = np.concatenate((px_scale1, px_scale2), axis=0)
         all_labels = np.concatenate(
             (np.repeat(0, len(px_scale1)), np.repeat(1, len(px_scale2))), axis=0
@@ -613,13 +611,6 @@
                 permutation=True,
                 sample_pairs=sample_pairs,
             )
-<<<<<<< HEAD
-            mean1, mean2, nonz1, nonz2, norm_mean1, norm_mean2 = self.gene_dataset.raw_counts_properties(
-                idx1, idx2
-            )
-            px_scale_mean1 = px_scale1.mean(axis=0)
-            px_scale_mean2 = px_scale2.mean(axis=0)
-=======
             (
                 mean1,
                 mean2,
@@ -628,7 +619,6 @@
                 norm_mean1,
                 norm_mean2,
             ) = self.gene_dataset.raw_counts_properties(idx1, idx2)
->>>>>>> 6ab6aec7
             res = pd.DataFrame(
                 [
                     bayes1,
